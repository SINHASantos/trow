--- conflicted
+++ resolved
@@ -48,12 +48,11 @@
 pub mod response;
 mod routes;
 pub mod types;
-<<<<<<< HEAD
+
+#[cfg(feature = "sqlite")]
 mod users;
-=======
 
 use chrono::Utc;
->>>>>>> 67c62f35
 use client_interface::ClientInterface;
 use rand::RngCore;
 use std::io::Write;
