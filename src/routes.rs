--- conflicted
+++ resolved
@@ -9,16 +9,11 @@
 use response::upload_info::UploadInfo;
 use rocket::request::{self, FromRequest, Request};
 use rocket::{self, Outcome};
-<<<<<<< HEAD
 use rocket_contrib::json::Json;
 use TrowConfig;
-
-=======
-use rocket_contrib::json::{Json, JsonValue};
 use serde_json::Value;
 use crypto::sha2::Sha256;
 use jwt::{Header, Token, Registered};
->>>>>>> 81871374
 use types::*;
 const AUTHORISATION_SECRET: &'static str = "Bob Marley Rastafaria";
 
@@ -65,20 +60,16 @@
     */
 }
 
-<<<<<<< HEAD
 pub fn catchers() -> Vec<rocket::Catcher> {
     catchers![not_found]
 }
 
-struct AuthorisedUser(String);
-=======
 struct AuthorisedUser {
     // other useful fields could include organisation home scope permissions
     username: String,
     authorized: bool,
 }
 
->>>>>>> 81871374
 impl<'a, 'r> FromRequest<'a, 'r> for AuthorisedUser {
     type Error = ();
     fn from_request(_req: &'a Request<'r>) -> request::Outcome<AuthorisedUser, ()> {
@@ -172,7 +163,6 @@
 
     HTML(ROOT_RESPONSE)
 }
-<<<<<<< HEAD
 
 // Want non HTML return for 404 for docker client
 #[catch(404)]
@@ -180,7 +170,6 @@
     Json("404 page not found".to_string())
 }
 
-=======
 /* login should it be /v2/login?
  * this is where client will attempt to login
  */
@@ -196,7 +185,6 @@
         Err(Error::InternalError)
     }
 }
->>>>>>> 81871374
 /*
 ---
 Pulling an image
